use crate::DgmResult;
use async_trait::async_trait;
use backoff::{ExponentialBackoff, Error as BackoffError, future::retry};
use reqwest::Client;
use serde::{Deserialize, Serialize};
use serde_json::{json, Value};
use std::time::Duration;
use tracing::info;

// Maximum output tokens for LLM responses
const MAX_OUTPUT_TOKENS: u32 = 4096;

// Available LLM models
pub const AVAILABLE_LLMS: &[&str] = &[
    // Anthropic models
    "claude-3-5-sonnet-20240620",
    "claude-3-5-sonnet-20241022",
    // OpenAI models
    "gpt-4o-mini-2024-07-18",
    "gpt-4o-2024-05-13",
    "gpt-4o-2024-08-06",
    "o1-preview-2024-09-12",
    "o1-mini-2024-09-12",
    "o1-2024-12-17",
    "o3-mini-2025-01-31",
    // OpenRouter models
    "llama3.1-405b",
    // Bedrock models
    "bedrock/anthropic.claude-3-sonnet-20240229-v1:0",
    "bedrock/anthropic.claude-3-5-sonnet-20240620-v1:0",
    "bedrock/anthropic.claude-3-5-sonnet-20241022-v2:0",
    "bedrock/anthropic.claude-3-haiku-20240307-v1:0",
    "bedrock/anthropic.claude-3-opus-20240229-v1:0",
    "bedrock/us.anthropic.claude-3-5-sonnet-20241022-v2:0",
    // Vertex AI models
    "vertex_ai/claude-3-opus@20240229",
    "vertex_ai/claude-3-5-sonnet@20240620",
    "vertex_ai/claude-3-5-sonnet-v2@20241022",
    "vertex_ai/claude-3-sonnet@20240229",
    "vertex_ai/claude-3-haiku@20240307",
    // DeepSeek models
    "deepseek-chat",
    "deepseek-coder",
    "deepseek-reasoner",
];

#[derive(Debug, Clone, Serialize, Deserialize)]
pub struct Message {
    pub role: String,
    pub content: Value,
}

#[derive(Debug, Clone)]
pub struct LlmResponse {
    pub content: String,
    pub message_history: Vec<Message>,
}

#[async_trait]
pub trait LlmClient {
    async fn send_message(
        &self,
        message: &str,
        system_message: &str,
        message_history: Option<Vec<Message>>,
        temperature: f32,
    ) -> DgmResult<LlmResponse>;

    async fn send_batch_messages(
        &self,
        message: &str,
        system_message: &str,
        message_history: Option<Vec<Message>>,
        temperature: f32,
        n_responses: u32,
    ) -> DgmResult<Vec<LlmResponse>>;
}

pub struct AnthropicClient {
    client: Client,
    model: String,
    api_key: String,
}

impl AnthropicClient {
    pub fn new(model: String, api_key: String) -> Self {
        let client = Client::builder()
            .timeout(Duration::from_secs(120))
            .build()
            .expect("Failed to create HTTP client");

        Self {
            client,
            model,
            api_key,
        }
    }

    fn format_message_history(&self, message_history: &[Message]) -> Vec<Value> {
        message_history
            .iter()
            .map(|msg| {
                json!({
                    "role": msg.role,
                    "content": [
                        {
                            "type": "text",
                            "text": msg.content.as_str().unwrap_or("")
                        }
                    ]
                })
            })
            .collect()
    }
}

#[async_trait]
impl LlmClient for AnthropicClient {
    async fn send_message(
        &self,
        message: &str,
        system_message: &str,
        message_history: Option<Vec<Message>>,
        temperature: f32,
    ) -> DgmResult<LlmResponse> {
        let msg_history = message_history.unwrap_or_default();
        let mut formatted_history = self.format_message_history(&msg_history);

        // Add the current message
        formatted_history.push(json!({
            "role": "user",
            "content": [
                {
                    "type": "text",
                    "text": message
                }
            ]
        }));

        let request_body = json!({
            "model": self.model,
            "max_tokens": MAX_OUTPUT_TOKENS,
            "temperature": temperature,
            "system": system_message,
            "messages": formatted_history
        });

        let operation = || async {
            let response = self
                .client
                .post("https://api.anthropic.com/v1/messages")
                .header("x-api-key", &self.api_key)
                .header("anthropic-version", "2023-06-01")
                .header("content-type", "application/json")
                .json(&request_body)
                .send()
                .await
                .map_err(|e| BackoffError::transient(anyhow::anyhow!("Request failed: {}", e)))?;

            if !response.status().is_success() {
                let error_text = response.text().await.unwrap_or_default();
                return Err(BackoffError::transient(anyhow::anyhow!("API request failed: {}", error_text)));
            }

            let response_json: Value = response.json().await
                .map_err(|e| BackoffError::transient(anyhow::anyhow!("JSON parse failed: {}", e)))?;
            Ok(response_json)
        };

        let backoff = ExponentialBackoff {
            max_elapsed_time: Some(Duration::from_secs(120)),
            ..Default::default()
        };

        let response_json = retry(backoff, operation).await?;

        let content = response_json["content"][0]["text"]
            .as_str()
            .ok_or_else(|| anyhow::anyhow!("Invalid response format"))?
            .to_string();

        // Update message history
        let mut new_history = msg_history;
        new_history.push(Message {
            role: "user".to_string(),
            content: json!(message),
        });
        new_history.push(Message {
            role: "assistant".to_string(),
            content: json!(content.clone()),
        });

        Ok(LlmResponse {
            content,
            message_history: new_history,
        })
    }

    async fn send_batch_messages(
        &self,
        message: &str,
        system_message: &str,
        message_history: Option<Vec<Message>>,
        temperature: f32,
        n_responses: u32,
    ) -> DgmResult<Vec<LlmResponse>> {
        // For Anthropic, we need to make multiple individual requests
        let mut responses = Vec::new();

        for _ in 0..n_responses {
            let response = self
                .send_message(message, system_message, message_history.clone(), temperature)
                .await?;
            responses.push(response);
        }

        Ok(responses)
    }
}

pub struct OpenAiClient {
    client: Client,
    model: String,
    api_key: String,
    base_url: String,
}

impl OpenAiClient {
    pub fn new(model: String, api_key: String) -> Self {
        Self::new_with_base_url(model, api_key, "https://api.openai.com/v1".to_string())
    }

    pub fn new_with_base_url(model: String, api_key: String, base_url: String) -> Self {
        let client = Client::builder()
            .timeout(Duration::from_secs(120))
            .build()
            .expect("Failed to create HTTP client");

        Self {
            client,
            model,
            api_key,
            base_url,
        }
    }

    fn format_message_history(&self, message_history: &[Message]) -> Vec<Value> {
        message_history
            .iter()
            .map(|msg| {
                json!({
                    "role": msg.role,
                    "content": msg.content.as_str().unwrap_or("")
                })
            })
            .collect()
    }
}

#[async_trait]
impl LlmClient for OpenAiClient {
    async fn send_message(
        &self,
        message: &str,
        system_message: &str,
        message_history: Option<Vec<Message>>,
        temperature: f32,
    ) -> DgmResult<LlmResponse> {
        let msg_history = message_history.unwrap_or_default();
        let mut formatted_history = self.format_message_history(&msg_history);

        // Add the current message
        formatted_history.push(json!({
            "role": "user",
            "content": message
        }));

        let mut request_body = json!({
            "model": self.model,
            "messages": formatted_history,
            "temperature": temperature,
            "max_tokens": MAX_OUTPUT_TOKENS,
            "n": 1,
            "stop": null,
            "seed": 0
        });

        // Handle O1 models differently (they don't support system messages)
        if self.model.starts_with("o1-") || self.model.starts_with("o3-") {
            // Prepend system message to user message for O1 models
            let combined_message = format!("{}\n{}", system_message, message);
            formatted_history.pop(); // Remove the last user message
            formatted_history.push(json!({
                "role": "user",
                "content": combined_message
            }));

            request_body = json!({
                "model": self.model,
                "messages": formatted_history,
                "temperature": 1.0, // O1 models use fixed temperature
                "n": 1,
                "seed": 0
            });
        } else {
            // Add system message for regular models
            formatted_history.insert(0, json!({
                "role": "system",
                "content": system_message
            }));
        }

        let operation = || async {
            let response = self
                .client
                .post(&format!("{}/chat/completions", self.base_url))
                .header("Authorization", format!("Bearer {}", self.api_key))
                .header("content-type", "application/json")
                .json(&request_body)
                .send()
                .await
                .map_err(|e| BackoffError::transient(anyhow::anyhow!("Request failed: {}", e)))?;

            if !response.status().is_success() {
                let error_text = response.text().await.unwrap_or_default();
                return Err(BackoffError::transient(anyhow::anyhow!("API request failed: {}", error_text)));
            }

            let response_json: Value = response.json().await
                .map_err(|e| BackoffError::transient(anyhow::anyhow!("JSON parse failed: {}", e)))?;
            Ok(response_json)
        };

        let backoff = ExponentialBackoff {
            max_elapsed_time: Some(Duration::from_secs(120)),
            ..Default::default()
        };

        let response_json = retry(backoff, operation).await?;

        let content = response_json["choices"][0]["message"]["content"]
            .as_str()
            .ok_or_else(|| anyhow::anyhow!("Invalid response format"))?
            .to_string();

        // Update message history
        let mut new_history = msg_history;
        new_history.push(Message {
            role: "user".to_string(),
            content: json!(message),
        });
        new_history.push(Message {
            role: "assistant".to_string(),
            content: json!(content.clone()),
        });

        Ok(LlmResponse {
            content,
            message_history: new_history,
        })
    }

    async fn send_batch_messages(
        &self,
        message: &str,
        system_message: &str,
        message_history: Option<Vec<Message>>,
        temperature: f32,
        n_responses: u32,
    ) -> DgmResult<Vec<LlmResponse>> {
        // For certain OpenAI models, we can use the n parameter for batch responses
        if self.model.starts_with("gpt-4o-") && !self.model.starts_with("o1-") && !self.model.starts_with("o3-") {
            let msg_history = message_history.unwrap_or_default();
            let mut formatted_history = self.format_message_history(&msg_history);

            // Add system message and user message
            formatted_history.insert(0, json!({
                "role": "system",
                "content": system_message
            }));
            formatted_history.push(json!({
                "role": "user",
                "content": message
            }));

            let request_body = json!({
                "model": self.model,
                "messages": formatted_history,
                "temperature": temperature,
                "max_tokens": MAX_OUTPUT_TOKENS,
                "n": n_responses,
                "stop": null,
                "seed": 0
            });

            let operation = || async {
                let response = self
                    .client
                    .post(&format!("{}/chat/completions", self.base_url))
                    .header("Authorization", format!("Bearer {}", self.api_key))
                    .header("content-type", "application/json")
                    .json(&request_body)
                    .send()
                    .await
                    .map_err(|e| BackoffError::transient(anyhow::anyhow!("Request failed: {}", e)))?;

                if !response.status().is_success() {
                    let error_text = response.text().await.unwrap_or_default();
                    return Err(BackoffError::transient(anyhow::anyhow!("API request failed: {}", error_text)));
                }

                let response_json: Value = response.json().await
                    .map_err(|e| BackoffError::transient(anyhow::anyhow!("JSON parse failed: {}", e)))?;
                Ok(response_json)
            };

            let backoff = ExponentialBackoff {
                max_elapsed_time: Some(Duration::from_secs(120)),
                ..Default::default()
            };

            let response_json = retry(backoff, operation).await?;

            let choices = response_json["choices"]
                .as_array()
                .ok_or_else(|| anyhow::anyhow!("Invalid response format"))?;

            let mut responses = Vec::new();
            for choice in choices {
                let content = choice["message"]["content"]
                    .as_str()
                    .ok_or_else(|| anyhow::anyhow!("Invalid choice format"))?
                    .to_string();

                let mut new_history = msg_history.clone();
                new_history.push(Message {
                    role: "user".to_string(),
                    content: json!(message),
                });
                new_history.push(Message {
                    role: "assistant".to_string(),
                    content: json!(content.clone()),
                });

                responses.push(LlmResponse {
                    content,
                    message_history: new_history,
                });
            }

            Ok(responses)
        } else {
            // For other models, make individual requests
            let mut responses = Vec::new();

            for _ in 0..n_responses {
                let response = self
                    .send_message(message, system_message, message_history.clone(), temperature)
                    .await?;
                responses.push(response);
            }

            Ok(responses)
        }
    }
}

/// Create an LLM client based on the model name using environment variables
pub fn create_client(model: &str) -> DgmResult<Box<dyn LlmClient + Send + Sync>> {
    use crate::config::DgmConfig;
    let config = DgmConfig::load()?;
    create_client_with_config(model, &config.api)
}

/// Create an LLM client based on the model name and API configuration
pub fn create_client_with_config(model: &str, api_config: &crate::config::ApiConfig) -> DgmResult<Box<dyn LlmClient + Send + Sync>> {
    info!("Creating LLM client for model: {}", model);

    if model.starts_with("claude-") {
        let api_key = api_config.anthropic_api_key.clone()
            .or_else(|| std::env::var("ANTHROPIC_API_KEY").ok())
            .ok_or_else(|| anyhow::anyhow!("ANTHROPIC_API_KEY not found in config or environment"))?;
        Ok(Box::new(AnthropicClient::new(model.to_string(), api_key)))
    } else if model.starts_with("bedrock") && model.contains("claude") {
        // For now, we'll use the Anthropic client with Bedrock endpoint
        // In a full implementation, you'd want a separate Bedrock client
        let api_key = api_config.aws_access_key_id.clone()
            .or_else(|| std::env::var("AWS_ACCESS_KEY_ID").ok())
            .ok_or_else(|| anyhow::anyhow!("AWS_ACCESS_KEY_ID not found in config or environment"))?;
<<<<<<< HEAD
        let client_model = model.split('/').next_back().unwrap_or(model);
=======
        let client_model = model.split('/').last().unwrap_or(model);
>>>>>>> e9f6b502
        Ok(Box::new(AnthropicClient::new(client_model.to_string(), api_key)))
    } else if model.starts_with("vertex_ai") && model.contains("claude") {
        // For now, we'll use the Anthropic client with Vertex AI endpoint
        // In a full implementation, you'd want a separate Vertex AI client
        let api_key = std::env::var("GOOGLE_APPLICATION_CREDENTIALS")
            .map_err(|_| anyhow::anyhow!("GOOGLE_APPLICATION_CREDENTIALS environment variable not set"))?;
        let client_model = model.split('/').next_back().unwrap_or(model);
        Ok(Box::new(AnthropicClient::new(client_model.to_string(), api_key)))
    } else if model.contains("gpt") || model.starts_with("o1-") || model.starts_with("o3-") {
        let api_key = api_config.openai_api_key.clone()
            .or_else(|| std::env::var("OPENAI_API_KEY").ok())
            .ok_or_else(|| anyhow::anyhow!("OPENAI_API_KEY not found in config or environment"))?;
        Ok(Box::new(OpenAiClient::new(model.to_string(), api_key)))
    } else if model.starts_with("deepseek-") {
        let api_key = std::env::var("DEEPSEEK_API_KEY")
            .map_err(|_| anyhow::anyhow!("DEEPSEEK_API_KEY environment variable not set"))?;
        Ok(Box::new(OpenAiClient::new_with_base_url(
            model.to_string(),
            api_key,
            "https://api.deepseek.com".to_string(),
        )))
    } else if model == "llama3.1-405b" {
        let api_key = std::env::var("OPENROUTER_API_KEY")
            .map_err(|_| anyhow::anyhow!("OPENROUTER_API_KEY environment variable not set"))?;
        Ok(Box::new(OpenAiClient::new_with_base_url(
            model.to_string(),
            api_key,
            "https://openrouter.ai/api/v1".to_string(),
        )))
    } else {
        Err(anyhow::anyhow!("Model {} not supported", model))
    }
}

/// Extract JSON content from LLM output between ```json markers
pub fn extract_json_between_markers(llm_output: &str) -> Option<Value> {
    let mut inside_json_block = false;
    let mut json_lines = Vec::new();

    // Split the output into lines and iterate
    for line in llm_output.split('\n') {
        let stripped_line = line.trim();

        // Check for start of JSON code block
        if stripped_line.starts_with("```json") {
            inside_json_block = true;
            continue;
        }

        // Check for end of code block
        if inside_json_block && stripped_line.starts_with("```") {
            // We've reached the closing triple backticks
            break;
        }

        // If we're inside the JSON block, collect the lines
        if inside_json_block {
            json_lines.push(line);
        }
    }

    // If we never found a JSON code block, fallback to any JSON-like content
    if json_lines.is_empty() {
        // Fallback: Try a regex that finds any JSON-like object in the text
        use regex::Regex;
        let fallback_pattern = Regex::new(r"\{.*?\}").ok()?;

        for capture in fallback_pattern.find_iter(llm_output) {
            let candidate = capture.as_str().trim();
            if !candidate.is_empty() {
                if let Ok(json) = serde_json::from_str::<Value>(candidate) {
                    return Some(json);
                }
                // Attempt to clean control characters and re-try
                let candidate_clean = candidate.chars()
                    .filter(|c| !c.is_control() || *c == '\n' || *c == '\t')
                    .collect::<String>();
                if let Ok(json) = serde_json::from_str::<Value>(&candidate_clean) {
                    return Some(json);
                }
            }
        }
        return None;
    }

    // Join all lines in the JSON block into a single string
    let json_string = json_lines.join("\n").trim().to_string();

    // Try to parse the collected JSON lines
    if let Ok(json) = serde_json::from_str::<Value>(&json_string) {
        return Some(json);
    }

    // Attempt to remove invalid control characters and re-parse
    let json_string_clean = json_string.chars()
        .filter(|c| !c.is_control() || *c == '\n' || *c == '\t')
        .collect::<String>();

    serde_json::from_str::<Value>(&json_string_clean).ok()
}<|MERGE_RESOLUTION|>--- conflicted
+++ resolved
@@ -487,11 +487,7 @@
         let api_key = api_config.aws_access_key_id.clone()
             .or_else(|| std::env::var("AWS_ACCESS_KEY_ID").ok())
             .ok_or_else(|| anyhow::anyhow!("AWS_ACCESS_KEY_ID not found in config or environment"))?;
-<<<<<<< HEAD
-        let client_model = model.split('/').next_back().unwrap_or(model);
-=======
         let client_model = model.split('/').last().unwrap_or(model);
->>>>>>> e9f6b502
         Ok(Box::new(AnthropicClient::new(client_model.to_string(), api_key)))
     } else if model.starts_with("vertex_ai") && model.contains("claude") {
         // For now, we'll use the Anthropic client with Vertex AI endpoint
